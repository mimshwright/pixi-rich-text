import {
  createEmptyFinalToken,
  FinalToken,
  ParagraphToken,
  StyledToken,
  StyledTokens,
  TextStyleSet,
} from "./../src/types";
import { splitText } from "./../src/layout";
import * as PIXI from "pixi.js";
import * as layout from "../src/layout";
import { mapTagsToStyles } from "../src/style";
import { parseTagsNew } from "../src/tags";
import { SplitStyle } from "../src/types";

const R = (...args: number[]) => new PIXI.Rectangle(...args);

describe("layout module", () => {
  const maxLineWidth = 500;

  describe("updateOffsetForNewLine()", () => {
    const offset = new PIXI.Point(35, 100);
    const result = layout.updateOffsetForNewLine(offset, 50, 20);
    it("should update the properties of the offset. x would always be zero in this case.", () => {
      expect(result).toHaveProperty("x", 0);
      expect(result).toHaveProperty("y", 170);
    });
    it("should return a copy of the input, not the original input.", () => {
      expect(offset).not.toStrictEqual(result);
    });
  });

  describe("concatBounds()", () => {
    it("Should combine two bounds into one.", () => {
      const bounds = { x: 10, y: 10, width: 20, height: 20 };
      const newBounds = { x: 0, y: 5, width: 15, height: 30 };
      expect(layout.concatBounds(bounds, newBounds)).toMatchObject({
        x: 0,
        y: 5,
        width: 30,
        height: 30,
      });
    });
  });

  describe("getBoundsNested()", () => {
    const testToken = (
      x: number,
      y: number,
      width: number,
      height: number
    ) => ({
      ...createEmptyFinalToken(),
      ...{ bounds: { x, y, width, height } },
    });

    it("Should return the bounding box of a nested group of tokens.", () => {
      let word0 = [testToken(0, 0, 30, 15)];
      let word1 = [testToken(30, 0, 30, 15)];
      let word2 = [
        testToken(40, 0, 10, 15),
        testToken(50, 0, 10, 15),
        testToken(60, 0, 10, 15),
      ];

      expect(layout.getBoundsNested([word0, word1, word2])).toMatchObject({
        x: 0,
        y: 0,
        width: 70,
        height: 15,
      });

      word0 = [testToken(30, 40, 50, 10)];
      word1 = [testToken(80, 30, 50, 30)];
      word2 = [testToken(130, 40, 50, 10)];

      expect(layout.getBoundsNested([word0, word1, word2])).toMatchObject({
        x: 30,
        y: 30,
        width: 150,
        height: 30,
      });
    });
  });

  describe("translatePoint()", () => {
    const rect = R(10, 10, 20, 20);
    const offset = new PIXI.Point(15, -5);
    const result = layout.translatePoint(offset)(rect);
    it("should move a point-like object by an amount.", () => {
      expect(result).toMatchObject({
        x: 25,
        y: 5,
      });
    });
    it("should create a new object rather than editing the original.", () => {
      expect(result).not.toBe(rect);
      expect(rect).toHaveProperty("x", 10);
    });
  });

  describe("translateLine()", () => {
    const line = [R(1, 1, 10, 10), R(2, 2, 10, 10), R(3, 3, 10, 10)];
    const offset = new PIXI.Point(10, 20);
    const result = layout.translateLine(offset)(line);

    it("should offset several points (all the Measurements in a line)", () => {
      expect(result).toMatchObject([
        { x: 11, y: 21, width: 10, height: 10 },
        { x: 12, y: 22, width: 10, height: 10 },
        { x: 13, y: 23, width: 10, height: 10 },
      ]);
    });
    it("should create a new object rather than editing the original.", () => {
      expect(result[0]).not.toBe(line[0]);
    });
  });

  describe("lineWidth()", () => {
    it("should get the total width of the words in a line of measurements.", () => {
      const line = [
        R(0, 30, 100, 20),
        R(100, 30, 100, 20),
        R(200, 30, 100, 20),
      ];
      expect(layout.lineWidth(line)).toBe(300);
    });
    it("should assume that the lines are sorted already left to right.", () => {
      const line = [
        R(0, 30, 100, 20),
        R(200, 30, 100, 20),
        R(100, 30, 100, 20),
      ];
      expect(layout.lineWidth(line)).toBe(200);
    });
    it("should account for positioning of first and last elements.", () => {
      const line = [R(50, 30, 100, 20), R(150, 30, 100, 20)];
      expect(layout.lineWidth(line)).toBe(200);
    });
  });

  describe("alignLeft()", () => {
    it("should align a single line of text to the left.", () => {
      const line = [R(0, 0, 100, 20), R(100, 0, 150, 20), R(250, 0, 100, 20)];
      const expected = [{ x: 0 }, { x: 100 }, { x: 250 }];
      const result = layout.alignLeft(line);
      expect(result).toMatchObject(expected);
    });
    it("should not matter if the original items are out of place nor if the y value isn't the same for all items.", () => {
      const line = [
        R(5000, 0, 120, 20),
        R(-800, 0, 150, 20),
        R(125, 999, 100, 20),
      ];
      const expected = [{ x: 0 }, { x: 120 }, { x: 270, y: 999 }];
      const result = layout.alignLeft(line);
      expect(result).toMatchObject(expected);
    });
  });

  describe("alignRight()", () => {
    it("should align a single line of text to the right.", () => {
      const line = [R(0, 0, 100, 20), R(100, 0, 150, 20), R(250, 0, 100, 20)];
      const expected = [{ x: 150 }, { x: 250 }, { x: 400 }];
      const result = layout.alignRight(maxLineWidth)(line);
      expect(result).toMatchObject(expected);
    });
  });
  describe("alignCenter()", () => {
    it("should align a single line of text to the right.", () => {
      const line = [R(0, 0, 100, 20), R(100, 0, 150, 20), R(250, 0, 100, 20)];

      const expected = [{ x: 75 }, { x: 175 }, { x: 325 }];
      const result = layout.alignCenter(maxLineWidth)(line);
      expect(result).toMatchObject(expected);
    });
  });

  describe("alignJustify()", () => {
    const line = [
      R(0, 30, 100, 20),
      R(100, 30, 75, 20),
      R(175, 30, 25, 20),
      R(200, 30, 100, 20),
      R(300, 30, 30, 20),
    ];

    const spaceSize = (500 - (100 + 75 + 25 + 100 + 30)) / 4;
    const result = layout.alignJustify(maxLineWidth)(line);

    it("should position the words in a line so that they fill the maximum possible space available. It should assume that the array is sorted left to right and that the words all fit inside the space.", () => {
      expect(result).toMatchObject([
        { x: 0 },
        { x: 100 + spaceSize },
        { x: 100 + spaceSize + 75 + spaceSize },
        { x: 100 + spaceSize + 75 + spaceSize + 25 + spaceSize },
        {
          x:
            100 + spaceSize + 75 + spaceSize + 25 + spaceSize + 100 + spaceSize,
        },
      ]);
    });

    it("Should ignore elements that have width of zero.", () => {
      const zeroWidth = R(350, 30, 0, 20);
      expect(
        layout.alignJustify(maxLineWidth)([...line, zeroWidth])
      ).toMatchObject([...result, zeroWidth]);
    });
    it("should create a new object rather than editing the original.", () => {
      expect(result[0]).not.toBe(line[0]);
      expect(line[2]).toHaveProperty("x", 175);
    });

    it("should return an empty object if given an empty object.", () => {
      expect(layout.alignJustify(maxLineWidth)([])).toEqual([]);
    });
    it("should return the first object positioned left if there is only one element.", () => {
      expect(layout.alignJustify(maxLineWidth)([line[4]])).toMatchObject([
        {
          x: 0,
          y: 30,
        },
      ]);
    });
  });

  describe("splitAroundWhitespace()", () => {
    it("Should split at every whitespace but not delete the whitespace, keept it.", () => {
      expect(layout.splitAroundWhitespace("a b c")).toMatchObject([
        "a",
        " ",
        "b",
        " ",
        "c",
      ]);
      expect(layout.splitAroundWhitespace("a\nb")).toMatchObject([
        "a",
        "\n",
        "b",
      ]);
      expect(layout.splitAroundWhitespace("a\tb")).toMatchObject([
        "a",
        "\t",
        "b",
      ]);
      expect(layout.splitAroundWhitespace("a \n b")).toMatchObject([
        "a",
        " ",
        "\n",
        " ",
        "b",
      ]);
      expect(layout.splitAroundWhitespace("a   b")).toMatchObject([
        "a",
        " ",
        " ",
        " ",
        "b",
      ]);
    });
  });

  describe("splitText()", () => {
    const helloWorld = "Hello, world!";
    it("Should split words into segments. If you choose words, it will split on whitespace.", () => {
      expect(layout.splitText(helloWorld, "words")).toMatchObject([
        "Hello,",
        " ",
        "world!",
      ]);
    });
    it("Should split on character if specified", () => {
      expect(layout.splitText(helloWorld, "characters")).toMatchObject([
        "H",
        "e",
        "l",
        "l",
        "o",
        ",",
        " ",
        "w",
        "o",
        "r",
        "l",
        "d",
        "!",
      ]);
    });

    it("Should treat every whitespace as a separate piece.", () => {
      expect(layout.splitText("Hello,   world!", "words")).toMatchObject([
        "Hello,",
        " ",
        " ",
        " ",
        "world!",
      ]);
    });
    it("Should throw if the method is unknown.", () => {
      expect(() => {
        splitText("abc", "bogus" as SplitStyle);
      }).toThrow();
    });
  });

  describe("calculateFinalTokens()", () => {
    it("Should throw if the styledToken has no style", () => {
      expect(() => {
        const fakeStyled = {
          children: ["No styles?"],
          tags: "",
        } as StyledToken;
        layout.calculateFinalTokens(fakeStyled);
      }).toThrow();
    });

    describe("Stroked text", () => {
      const line: StyledTokens = {
        children: [
          "A ",
          {
            children: ["B C"],
            style: { fontSize: 20, strokeThickness: 40 },
            tags: "stroke",
          },
        ],
        style: { fontSize: 20 },
        tags: "",
      };
      const tokens = layout.calculateFinalTokens(line);

      const [[[normal], , [stroked], , [alsoStroked]]] = tokens;

      it("Shouldn't affect non-strked text. ", () => {
        expect(normal.content).toBe("A");
        expect(normal.style.strokeThickness ?? 0).toBe(0);
        expect(normal.bounds.height).toBe(23);
        expect(normal.fontProperties.ascent).toBe(18);
        expect(normal.fontProperties.descent).toBe(5);
        expect(normal.fontProperties.fontSize).toBe(23);
      });

      it("Should take the stroke into account when determining the size and the fontProperties (for baseline).", () => {
        expect(stroked.content).toBe("B");
        expect(stroked.style.strokeThickness).toBe(40);
        expect(stroked.bounds.height).toBe(63);
        expect(stroked.fontProperties.ascent).toBe(38);
        expect(stroked.fontProperties.descent).toBe(25);
        expect(stroked.fontProperties.fontSize).toBe(63);
      });

<<<<<<< HEAD
  describe("Stroked text", () => {
    const line: StyledTokens = {
      children: [
        "A ",
        {
          children: ["B C"],
          style: { fontSize: 20, strokeThickness: 40 },
          tags: "stroke",
        },
      ],
      style: { fontSize: 20 },
      tags: "",
    };
    const tokens = layout.calculateFinalTokens(line);

    const [[[normal], , [stroked], , [alsoStroked]]] = tokens;

    it("Shouldn't affect non-stroked text. ", () => {
      expect(normal.content).toBe("A");
      expect(normal.style.strokeThickness ?? 0).toBe(0);
      expect(normal.bounds.height).toBe(23);
      expect(normal.fontProperties.ascent).toBe(18);
      expect(normal.fontProperties.descent).toBe(5);
      expect(normal.fontProperties.fontSize).toBe(23);
    });

    it("Should take the stroke into account when determining the size and the fontProperties (for baseline).", () => {
      expect(stroked.content).toBe("B");
      expect(stroked.style.strokeThickness).toBe(40);
      expect(stroked.bounds.height).toBe(63);
      expect(stroked.fontProperties.ascent).toBe(38);
      expect(stroked.fontProperties.descent).toBe(25);
      expect(stroked.fontProperties.fontSize).toBe(63);
    });

    it("Should not affect any other stroked text. Sometimes this happens when fontProperties are shared. ", () => {
      expect(alsoStroked.content).toBe("C");
      expect(alsoStroked.style.strokeThickness).toBe(40);
      expect(alsoStroked.bounds.height).toBe(63);
      expect(alsoStroked.fontProperties.ascent).toBe(38);
      expect(alsoStroked.fontProperties.descent).toBe(25);
      expect(alsoStroked.fontProperties.fontSize).toBe(63);
=======
      it("Should not affect any other stroked text. Sometimes this happens when fontProperties are shared. ", () => {
        expect(alsoStroked.content).toBe("C");
        expect(alsoStroked.style.strokeThickness).toBe(40);
        expect(alsoStroked.bounds.height).toBe(63);
        expect(alsoStroked.fontProperties.ascent).toBe(38);
        expect(alsoStroked.fontProperties.descent).toBe(25);
        expect(alsoStroked.fontProperties.fontSize).toBe(63);
      });
>>>>>>> 2b103d2b
    });

    describe("Text with textTransform style", () => {
      const ttStyle = { textTransform: "uppercase" };
      const styledToken = {
        children: ["www", { children: ["www"], tags: "upper", style: ttStyle }],
        tags: "",
        style: {},
      } as StyledToken;
      const tokens = layout.calculateFinalTokens(styledToken);
      const [[[lc, uc]]] = tokens;

      it("Should calculate sizes of text that has textTransform style correctly without actually changing the content for them.", () => {
        expect(uc.bounds.width).toBeGreaterThan(lc.bounds.width);
        expect(uc.content).toBe(lc.content);
      });
    });

    describe("splitStyle", () => {
      const lws = {
        children: ["Lines, words, & segments!"],
        tags: "",
        style: {},
      };
      const result = layout.calculateFinalTokens(lws);
      it("Should split on whitespace by default", () => {
        expect(result).toHaveLength(1);
        // line 0
        // ["Lines,", " ", "words,", " ", "&", " ", "segmemnts!" ]
        expect(result[0]).toHaveLength(7);
        // word 0
        expect(result[0][0]).toHaveLength(1);
        // word 0 section 0
        expect(result[0][0][0]).toHaveProperty("content", "Lines,");
        // word 1 section 0
        expect(result[0][1][0]).toHaveProperty("content", " ");
        expect(result[0]).toMatchObject([
          [{ content: "Lines," }],
          [{ content: " " }],
          [{ content: "words," }],
          [{ content: " " }],
          [{ content: "&" }],
          [{ content: " " }],
          [{ content: "segments!" }],
        ]);
      });
      it("Should split on character if specified", () => {
        const helloWorld = { children: ["Hello, world!"], tags: "", style: {} };
        expect(
          layout.calculateFinalTokens(helloWorld, "characters")
        ).toMatchObject([
          [
            [
              { content: "H" },
              { content: "e" },
              { content: "l" },
              { content: "l" },
              { content: "o" },
              { content: "," },
            ],
            [{ content: " " }],
            [
              { content: "w" },
              { content: "o" },
              { content: "r" },
              { content: "l" },
              { content: "d" },
              { content: "!" },
            ],
          ],
        ]);
      });
    });

    describe("collapseWhitespacesOnEndOfLines()", () => {
      const fontProperties = { ascent: 10, descent: 2, fontSize: 12 };
      it("Should collapse the width of any whitespace characters that appear at end of lines. (but not in middle)", () => {
        const example: Partial<FinalToken>[][][] = [
          [
            [{ content: "a", fontProperties, bounds: R(0, 0, 10, 10) }],
            [{ content: " ", fontProperties, bounds: R(10, 0, 10, 10) }],
            [{ content: "b", fontProperties, bounds: R(20, 0, 10, 10) }],
            [{ content: " ", fontProperties, bounds: R(30, 0, 10, 10) }],
            [{ content: " ", fontProperties, bounds: R(40, 0, 10, 10) }],
          ],
        ];
        const result = layout.collapseWhitespacesOnEndOfLines(
          example as ParagraphToken
        );
        expect(result).toMatchObject([
          [
            [{ content: "a", bounds: R(0, 0, 10, 10) }],
            [{ content: " ", bounds: R(10, 0, 10, 10) }],
            [{ content: "b", bounds: R(20, 0, 10, 10) }],
            [{ content: " ", bounds: R(30, 0, 0, 10) }],
            [{ content: " ", bounds: R(40, 0, 0, 10) }],
          ],
        ]);
      });
      it("Should collapse width and height of newlines.", () => {
        const example: Partial<FinalToken>[][][] = [
          [
            [{ content: "a", fontProperties, bounds: R(0, 0, 10, 10) }],
            [{ content: "\n", fontProperties, bounds: R(10, 0, 10, 20) }],
          ],
          [
            [{ content: "b", fontProperties, bounds: R(0, 10, 10, 10) }],
            [{ content: " ", fontProperties, bounds: R(10, 10, 10, 10) }],
            [{ content: "\n", fontProperties, bounds: R(20, 10, 10, 20) }],
          ],
          [[{ content: "c", fontProperties, bounds: R(0, 0, 20, 10) }]],
        ];
        const result = layout.collapseWhitespacesOnEndOfLines(
          example as ParagraphToken
        );
        expect(result).toMatchObject([
          [
            [{ content: "a", bounds: R(0, 0, 10, 10) }],
            [{ content: "\n", bounds: R(10, 0, 0, 12) }],
          ],
          [
            [{ content: "b", bounds: R(0, 10, 10, 10) }],
            [{ content: " ", bounds: R(10, 10, 0, 10) }],
            [{ content: "\n", bounds: R(20, 10, 0, 12) }],
          ],
          [[{ content: "c", bounds: R(0, 0, 20, 10) }]],
        ]);
      });
    });

    describe("end to end conversion", () => {
      const textToTags = parseTagsNew;
      const tagsToStyles = mapTagsToStyles;
      const stylesToLayout = layout.calculateFinalTokens;

      const text =
        "<b>Hello, <i>World!</i></b>\nHow are you? I'm <b>S</b>U<b>P</b>E<b>R</b>!";
      const styles: TextStyleSet = {
        default: {
          fontFamily: "arial",
        },
        b: { fontWeight: "700" },
        i: { fontStyle: "italic" },
      };
      const tagTokens = textToTags(text, Object.keys(styles));
      const styleTokens = tagsToStyles(tagTokens, styles);
      const finalTokens = stylesToLayout(styleTokens);

      const [line0, line1] = finalTokens;
      // eslint-disable-next-line @typescript-eslint/no-unused-vars
      const [hello, s0, world, n0] = line0;
      // eslint-disable-next-line @typescript-eslint/no-unused-vars
      const [how, s1, are, s2, you, s3, im, s4, superWord] = line1;
      // eslint-disable-next-line @typescript-eslint/no-unused-vars
      const [s, u, p, e, r, bang] = superWord;

      it("Should have default styles for styleTokens", () => {
        expect(styleTokens.style).toMatchObject(styles.default);
      });

      it("Most words should have length 0 but Should treat SuPeR! as one word", () => {
        expect(hello).toHaveLength(1);
        expect(s0).toHaveLength(1);
        expect(n0).toHaveLength(1);

        expect(superWord).toHaveLength(6);
        expect(s).toHaveProperty("tags", "b");
        expect(u).toHaveProperty("tags", "");
      });

      it("Should give similar size properties to text with the same styles and same text.", () => {
        const [space1] = s1;
        const [space2] = s2;
        expect(space1.style).toBe(space2.style);
        expect(space1.content).toBe(space2.content);
        expect(space1.tags).toBe(space2.tags);
        expect(space1.bounds.width).toBe(space2.bounds.width);
        expect(space1.bounds.height).toBe(space2.bounds.height);
        expect(space1.fontProperties).toMatchObject(space2.fontProperties);
      });

      it("Should fully convert text to final tokens.", () => {
        const d = styles.default;
        const b = { ...styles.default, ...styles.b };
        const bi = { ...styles.default, ...styles.b, ...styles.i };

        expect(finalTokens).toMatchObject(
          // all lines
          [
            // line 0
            [
              // word 0
              [
                // segment 0
                {
                  content: "Hello,",
                  style: b,
                  tags: "b",
                },
              ],
              // word 1
              [
                {
                  content: " ",
                  style: b,
                  tags: "b",
                },
              ],
              // word 2
              [
                {
                  content: "World!",
                  style: bi,
                  tags: "b,i",
                },
              ],
              // word 3
              [
                {
                  content: "\n",
                  style: d,
                  tags: "",
                },
              ],
            ],
            // line 1
            [
              [
                {
                  content: "How",
                  style: d,
                },
              ],
              [
                {
                  content: " ",
                  style: d,
                },
              ],
              [
                {
                  content: "are",
                  style: d,
                },
              ],
              [
                {
                  content: " ",
                  style: d,
                },
              ],
              [
                {
                  content: "you?",
                  style: d,
                },
              ],
              [
                {
                  content: " ",
                  style: d,
                },
              ],
              [
                {
                  content: "I'm",
                  style: d,
                },
              ],
              [
                {
                  content: " ",
                  style: d,
                },
              ],
              // word 8 has multiple segments
              [
                // segment 0
                {
                  content: "S",
                  style: b,
                  tags: "b",
                },
                {
                  content: "U",
                  style: d,
                  tags: "",
                },
                {
                  content: "P",
                  style: b,
                },
                {
                  content: "E",
                  style: d,
                },
                {
                  content: "R",
                  style: b,
                },
                {
                  content: "!",
                  style: d,
                },
              ],
            ],
          ]
        );
      });
      it("Should unset styles when there are no styles", () => {
        expect(how[0].style).not.toHaveProperty("fontWeight");
      });
    });
  });

  describe("verticalAlignInLines()", () => {
    const fontProperties = { ascent: 20, descent: 10, fontSize: 30 };
    const lines = [
      // Line 0
      [
        // Word 0
        [
          // Segment 0
          {
            ...createEmptyFinalToken(),
            fontProperties,
            bounds: R(0, 0, 100, 20),
          },
        ],
        // Word 1
        [
          // Segment 0
          {
            ...createEmptyFinalToken(),
            fontProperties,
            bounds: R(100, 0, 100, 40),
          },
        ],
      ],
      // Line 1
      [
        // Word 0
        [
          // Segment 0
          {
            ...createEmptyFinalToken(),
            fontProperties,
            bounds: R(0, 40, 100, 30),
          },
        ],
        // Word 1
        [
          // Segment 0
          {
            ...createEmptyFinalToken(),
            fontProperties,
            bounds: R(100, 40, 100, 20),
          },
        ],
        // Word 2
        [
          // Segment 0
          {
            ...createEmptyFinalToken(),
            fontProperties,
            bounds: R(200, 40, 100, 10),
          },
        ],
      ],
      // Line 2
      [
        // Word 0
        [
          // Segment 0
          {
            ...createEmptyFinalToken(),
            fontProperties,
            bounds: R(0, 70, 100, 20),
          },
        ],
      ],
    ];

<<<<<<< HEAD
  describe("end to end conversion", () => {
    const textToTags = parseTagsNew;
    const tagsToStyles = mapTagsToStyles;
    const stylesToLayout = layout.calculateFinalTokens;

    const text =
      "<b>Hello, <i>World!</i></b>\nHow are you? I'm <b>S</b>U<b>P</b>E<b>R</b>!";
    const styles = {
      default: {
        fontFamily: "arial",
      },
      b: { fontWeight: "700" as const },
      i: { fontStyle: "italic" as const },
    };
    const tagTokens = textToTags(text, Object.keys(styles));
    const styleTokens = tagsToStyles(tagTokens, styles);
    const finalTokens = stylesToLayout(styleTokens);

    const [line0, line1] = finalTokens;
    // eslint-disable-next-line @typescript-eslint/no-unused-vars
    const [hello, s0, world, n0] = line0;
    // eslint-disable-next-line @typescript-eslint/no-unused-vars
    const [how, s1, are, s2, you, s3, im, s4, superWord] = line1;
    // eslint-disable-next-line @typescript-eslint/no-unused-vars
    const [s, u, p, e, r, bang] = superWord;

    it("Should have default styles for styleTokens", () => {
      expect(styleTokens.style).toMatchObject(styles.default);
    });

    it("Most words should have length 0 but Should treat SuPeR! as one word", () => {
      expect(hello).toHaveLength(1);
      expect(s0).toHaveLength(1);
      expect(n0).toHaveLength(1);

      expect(superWord).toHaveLength(6);
      expect(s).toHaveProperty("tags", "b");
      expect(u).toHaveProperty("tags", "");
    });

    it("Should give similar size properties to text with the same styles and same text.", () => {
      const [space1] = s1;
      const [space2] = s2;
      expect(space1.style).toBe(space2.style);
      expect(space1.content).toBe(space2.content);
      expect(space1.tags).toBe(space2.tags);
      expect(space1.bounds.width).toBe(space2.bounds.width);
      expect(space1.bounds.height).toBe(space2.bounds.height);
      expect(space1.fontProperties).toMatchObject(space2.fontProperties);
    });

    it("Should fully convert text to final tokens.", () => {
      const d = styles.default;
      const b = { ...styles.default, ...styles.b };
      const bi = { ...styles.default, ...styles.b, ...styles.i };

      expect(finalTokens).toMatchObject(
        // all lines
=======
    const top = layout.verticalAlignInLines(lines, 0, "top");
    const lineSpacing = layout.verticalAlignInLines(lines, 100, "top");
    const bottom = layout.verticalAlignInLines(lines, 0, "bottom");
    const middle = layout.verticalAlignInLines(lines, 0, "middle");
    it("should position text vertically in a line so that it fits correctly.", () => {
      expect(top).toMatchObject([
        [[{ bounds: { y: 0 } }], [{ bounds: { y: 0 } }]],
>>>>>>> 2b103d2b
        [
          [{ bounds: { y: 40 } }],
          [{ bounds: { y: 40 } }],
          [{ bounds: { y: 40 } }],
        ],
        [[{ bounds: { y: 70 } }]],
      ]);
      expect(lineSpacing).toMatchObject([
        [[{ bounds: { y: 0 } }], [{ bounds: { y: 0 } }]],
        [
          [{ bounds: { y: 140 } }],
          [{ bounds: { y: 140 } }],
          [{ bounds: { y: 140 } }],
        ],
        [[{ bounds: { y: 270 } }]],
      ]);
      expect(bottom).toMatchObject([
        [[{ bounds: { y: 20 } }], [{ bounds: { y: 0 } }]],
        [
          [{ bounds: { y: 40 } }],
          [{ bounds: { y: 50 } }],
          [{ bounds: { y: 60 } }],
        ],
        [[{ bounds: { y: 70 } }]],
      ]);
      expect(middle).toMatchObject([
        [[{ bounds: { y: 10 } }], [{ bounds: { y: 0 } }]],
        [
          [{ bounds: { y: 40 } }],
          [{ bounds: { y: 45 } }],
          [{ bounds: { y: 50 } }],
        ],
        [[{ bounds: { y: 70 } }]],
      ]);
    });
    it("should create a new object rather than editing the original.", () => {
      expect(top[0]).not.toBe(lines[0]);
      expect(top[0][0]).not.toBe(lines[0][0]);
      expect(middle[0]).not.toBe(lines[0]);
      expect(middle[0][0]).not.toBe(lines[0][0]);
      expect(bottom[0]).not.toBe(lines[0]);
      expect(bottom[0][0]).not.toBe(lines[0][0]);
    });
  });
});<|MERGE_RESOLUTION|>--- conflicted
+++ resolved
@@ -350,50 +350,6 @@
         expect(stroked.fontProperties.fontSize).toBe(63);
       });
 
-<<<<<<< HEAD
-  describe("Stroked text", () => {
-    const line: StyledTokens = {
-      children: [
-        "A ",
-        {
-          children: ["B C"],
-          style: { fontSize: 20, strokeThickness: 40 },
-          tags: "stroke",
-        },
-      ],
-      style: { fontSize: 20 },
-      tags: "",
-    };
-    const tokens = layout.calculateFinalTokens(line);
-
-    const [[[normal], , [stroked], , [alsoStroked]]] = tokens;
-
-    it("Shouldn't affect non-stroked text. ", () => {
-      expect(normal.content).toBe("A");
-      expect(normal.style.strokeThickness ?? 0).toBe(0);
-      expect(normal.bounds.height).toBe(23);
-      expect(normal.fontProperties.ascent).toBe(18);
-      expect(normal.fontProperties.descent).toBe(5);
-      expect(normal.fontProperties.fontSize).toBe(23);
-    });
-
-    it("Should take the stroke into account when determining the size and the fontProperties (for baseline).", () => {
-      expect(stroked.content).toBe("B");
-      expect(stroked.style.strokeThickness).toBe(40);
-      expect(stroked.bounds.height).toBe(63);
-      expect(stroked.fontProperties.ascent).toBe(38);
-      expect(stroked.fontProperties.descent).toBe(25);
-      expect(stroked.fontProperties.fontSize).toBe(63);
-    });
-
-    it("Should not affect any other stroked text. Sometimes this happens when fontProperties are shared. ", () => {
-      expect(alsoStroked.content).toBe("C");
-      expect(alsoStroked.style.strokeThickness).toBe(40);
-      expect(alsoStroked.bounds.height).toBe(63);
-      expect(alsoStroked.fontProperties.ascent).toBe(38);
-      expect(alsoStroked.fontProperties.descent).toBe(25);
-      expect(alsoStroked.fontProperties.fontSize).toBe(63);
-=======
       it("Should not affect any other stroked text. Sometimes this happens when fontProperties are shared. ", () => {
         expect(alsoStroked.content).toBe("C");
         expect(alsoStroked.style.strokeThickness).toBe(40);
@@ -402,7 +358,6 @@
         expect(alsoStroked.fontProperties.descent).toBe(25);
         expect(alsoStroked.fontProperties.fontSize).toBe(63);
       });
->>>>>>> 2b103d2b
     });
 
     describe("Text with textTransform style", () => {
@@ -786,66 +741,6 @@
       ],
     ];
 
-<<<<<<< HEAD
-  describe("end to end conversion", () => {
-    const textToTags = parseTagsNew;
-    const tagsToStyles = mapTagsToStyles;
-    const stylesToLayout = layout.calculateFinalTokens;
-
-    const text =
-      "<b>Hello, <i>World!</i></b>\nHow are you? I'm <b>S</b>U<b>P</b>E<b>R</b>!";
-    const styles = {
-      default: {
-        fontFamily: "arial",
-      },
-      b: { fontWeight: "700" as const },
-      i: { fontStyle: "italic" as const },
-    };
-    const tagTokens = textToTags(text, Object.keys(styles));
-    const styleTokens = tagsToStyles(tagTokens, styles);
-    const finalTokens = stylesToLayout(styleTokens);
-
-    const [line0, line1] = finalTokens;
-    // eslint-disable-next-line @typescript-eslint/no-unused-vars
-    const [hello, s0, world, n0] = line0;
-    // eslint-disable-next-line @typescript-eslint/no-unused-vars
-    const [how, s1, are, s2, you, s3, im, s4, superWord] = line1;
-    // eslint-disable-next-line @typescript-eslint/no-unused-vars
-    const [s, u, p, e, r, bang] = superWord;
-
-    it("Should have default styles for styleTokens", () => {
-      expect(styleTokens.style).toMatchObject(styles.default);
-    });
-
-    it("Most words should have length 0 but Should treat SuPeR! as one word", () => {
-      expect(hello).toHaveLength(1);
-      expect(s0).toHaveLength(1);
-      expect(n0).toHaveLength(1);
-
-      expect(superWord).toHaveLength(6);
-      expect(s).toHaveProperty("tags", "b");
-      expect(u).toHaveProperty("tags", "");
-    });
-
-    it("Should give similar size properties to text with the same styles and same text.", () => {
-      const [space1] = s1;
-      const [space2] = s2;
-      expect(space1.style).toBe(space2.style);
-      expect(space1.content).toBe(space2.content);
-      expect(space1.tags).toBe(space2.tags);
-      expect(space1.bounds.width).toBe(space2.bounds.width);
-      expect(space1.bounds.height).toBe(space2.bounds.height);
-      expect(space1.fontProperties).toMatchObject(space2.fontProperties);
-    });
-
-    it("Should fully convert text to final tokens.", () => {
-      const d = styles.default;
-      const b = { ...styles.default, ...styles.b };
-      const bi = { ...styles.default, ...styles.b, ...styles.i };
-
-      expect(finalTokens).toMatchObject(
-        // all lines
-=======
     const top = layout.verticalAlignInLines(lines, 0, "top");
     const lineSpacing = layout.verticalAlignInLines(lines, 100, "top");
     const bottom = layout.verticalAlignInLines(lines, 0, "bottom");
@@ -853,7 +748,6 @@
     it("should position text vertically in a line so that it fits correctly.", () => {
       expect(top).toMatchObject([
         [[{ bounds: { y: 0 } }], [{ bounds: { y: 0 } }]],
->>>>>>> 2b103d2b
         [
           [{ bounds: { y: 40 } }],
           [{ bounds: { y: 40 } }],
