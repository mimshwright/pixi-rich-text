--- conflicted
+++ resolved
@@ -1,15 +1,12 @@
-<<<<<<< HEAD
 // Note: some font pixel values are different when rendered in a browser (or Electron) vs using jsdom test environment.
 // In order to allow testing in multiple environments for IDE integration, I've made some of these value checks into ranges of 1 px instead.
-=======
-import { TextStyleExtended } from "./../dist/types.d";
->>>>>>> 8febd104
 import {
   createEmptyFinalToken,
   FinalToken,
   ParagraphToken,
   StyledToken,
   StyledTokens,
+  TextStyleExtended,
   TextStyleSet,
 } from "./../src/types";
 import { splitText } from "./../src/layout";
@@ -529,10 +526,14 @@
       const H = scaled.bounds.height;
 
       it("Default should be 1x scale for X and Y.", () => {
-        expect(W).toBe(88);
-        expect(H).toBe(34);
-        expect(unscaled.bounds.width).toBe(122);
-        expect(unscaled.bounds.height).toBe(34);
+        expect(W).toBeGreaterThanOrEqual(87);
+        expect(W).toBeLessThanOrEqual(88);
+        expect(H).toBeGreaterThanOrEqual(34);
+        expect(H).toBeLessThanOrEqual(35);
+        expect(unscaled.bounds.width).toBeGreaterThanOrEqual(121);
+        expect(unscaled.bounds.width).toBeLessThanOrEqual(122);
+        expect(unscaled.bounds.height).toBeGreaterThanOrEqual(34);
+        expect(unscaled.bounds.height).toBeLessThanOrEqual(35);
 
         const def = makeExample({ fontScaleWidth: 1, fontScaleHeight: 1 });
         const scaleSetToDefaultValues = layout
