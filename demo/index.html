--- conflicted
+++ resolved
@@ -1,6 +1,5 @@
 <!DOCTYPE html>
 <html>
-<<<<<<< HEAD
 
 <head>
 	<title>Pixi MultiStyle Text Demo</title>
@@ -20,30 +19,6 @@
 		<div id="code-container">
 			<h2>Basics</h2>
 			<pre><code class="js">let text = new MultiStyleText(&quot;Let's make some &lt;ml&gt;multiline&lt;/ml&gt;\nand &lt;ms&gt;multistyle&lt;/ms&gt; text for\n&lt;pixi&gt;Pixi.js!&lt;/pixi&gt;&quot;,
-=======
-  <head>
-    <title>Pixi MultiStyle Text Demo</title>
-    <meta charset="UTF-8" />
-    <link rel="stylesheet" href="style.css" />
-    <link
-      href="https://fonts.googleapis.com/css?family=Inconsolata"
-      rel="stylesheet"
-    />
-
-    <script src="https://cdnjs.cloudflare.com/ajax/libs/pixi.js/5.2.0/pixi.js"></script>
-    <script src="https://cdnjs.cloudflare.com/ajax/libs/highlight.js/9.9.0/highlight.min.js"></script>
-    <script src="../dist/pixi-multistyle-text.umd.js"></script>
-    <script>
-      hljs.initHighlightingOnLoad();
-    </script>
-  </head>
-  <body>
-    <h1>Pixi Multistyle Text Demo</h1>
-    <main>
-      <div id="code-container">
-        <h2>Basics</h2>
-        <pre><code class="js">let text = new MultiStyleText(&quot;Let's make some &lt;ml&gt;multiline&lt;/ml&gt;\nand &lt;ms&gt;multistyle&lt;/ms&gt; text for\n&lt;pixi&gt;Pixi.js!&lt;/pixi&gt;&quot;,
->>>>>>> 5c389e69
 {
 	&quot;default&quot;: {
 		fontFamily: &quot;Arial&quot;,
@@ -65,13 +40,8 @@
 	}
 });</code></pre>
 
-<<<<<<< HEAD
 			<h2>Tag Styles</h2>
 			<pre><code class="js">let text = new MultiStyleText(&quot;Let's make some [b]bold[/b]\n [color=yellow][i]multistyle[/i][/color] [size=40]bbcode[/size] [outline=purple]tags[/outline] text for \n[spacing=10]Pixi.js![/spacing]&quot;,
-=======
-        <h2>Tag Styles</h2>
-        <pre><code class="js">let text = new MultiStyleText(&quot;Let's make some [b]bold[/b]\n [color=yellow][i]multistyle[/i][/color] [size=40]bbcode[/size] [outline=purple]tags[/outline] text for \n[spacing=10]Pixi.js![/spacing]&quot;,
->>>>>>> 5c389e69
 {
 	&quot;default&quot;: {
 		tagStyle: &quot;bbcode&quot;, //bbcode and xml (default) supported..
@@ -80,13 +50,8 @@
 	},
 });</code></pre>
 
-<<<<<<< HEAD
 			<h2>Nesting Tags</h2>
 			<pre><code class="js">let nested = new MultiStyleText(&quot;You can &lt;outline&gt;nest &lt;b&gt;tags &lt;red&gt;as &lt;i&gt;deeply &lt;thicker&gt;as &lt;shadow&gt;you'd &lt;large&gt;like&lt;/large&gt;&lt;/shadow&gt;&lt;/thicker&gt;&lt;/i&gt;&lt;/red&gt;&lt;/b&gt;&lt;/outline&gt;&quot;,
-=======
-        <h2>Nesting Tags</h2>
-        <pre><code class="js">let nested = new MultiStyleText(&quot;You can &lt;outline&gt;nest &lt;b&gt;tags &lt;red&gt;as &lt;i&gt;deeply &lt;thicker&gt;as &lt;shadow&gt;you'd &lt;large&gt;like&lt;/large&gt;&lt;/shadow&gt;&lt;/thicker&gt;&lt;/i&gt;&lt;/red&gt;&lt;/b&gt;&lt;/outline&gt;&quot;,
->>>>>>> 5c389e69
 {
 	&quot;default&quot;: {
 		fontFamily: &quot;Arial&quot;,
@@ -102,13 +67,8 @@
 	&quot;large&quot;: { fontSize: &quot;36px&quot; }
 });</code></pre>
 
-<<<<<<< HEAD
 			<h2>Vertical Alignment</h2>
 			<pre><code class="js">let valign = new MultiStyleText(&quot;You can use &lt;code&gt;valign&lt;/code&gt; &lt;top&gt;to&lt;/top&gt; &lt;middle&gt;control&lt;/middle&gt; &lt;baseline&gt;the&lt;/baseline&gt; &lt;bottom&gt;vertical&lt;/bottom&gt; &lt;custom1&gt;alignment&lt;/custom1&gt; &lt;custom2&gt;of&lt;/custom2&gt; &lt;custom3&gt;text&lt;/custom3&gt;.&quot;,
-=======
-        <h2>Vertical Alignment</h2>
-        <pre><code class="js">let valign = new MultiStyleText(&quot;You can use &lt;code&gt;valign&lt;/code&gt; &lt;top&gt;to&lt;/top&gt; &lt;middle&gt;control&lt;/middle&gt; &lt;baseline&gt;the&lt;/baseline&gt; &lt;bottom&gt;vertical&lt;/bottom&gt; &lt;custom1&gt;alignment&lt;/custom1&gt; &lt;custom2&gt;of&lt;/custom2&gt; &lt;custom3&gt;text&lt;/custom3&gt;.&quot;,
->>>>>>> 5c389e69
 {
 	&quot;default&quot;: {
 		fontFamily: &quot;Arial&quot;,
@@ -129,13 +89,8 @@
 	&quot;custom3&quot;: { fontSize: &quot;14px&quot;, valign: 25 }
 });</code></pre>
 
-<<<<<<< HEAD
 			<h2>Wrapping and Alignment</h2>
 			<pre><code class="js">let wrapping = new MultiStyleText(&quot;Global word wrap and alignment properties are controlled by the \&quot;default\&quot; style, and can't be overridden by other styles.&quot;,
-=======
-        <h2>Wrapping and Alignment</h2>
-        <pre><code class="js">let wrapping = new MultiStyleText(&quot;Global word wrap and alignment properties are controlled by the \&quot;default\&quot; style, and can't be overridden by other styles.&quot;,
->>>>>>> 5c389e69
 {
 	&quot;default&quot;: {
 		fontFamily: &quot;Arial&quot;,
@@ -147,13 +102,8 @@
 	}
 });</code></pre>
 
-<<<<<<< HEAD
 			<h2>Wrapping and Alignment II</h2>
 			<pre><code class="js">// breakWords allows newlines to be inserted anywhere - not just at whitespaces.
-=======
-        <h2>Wrapping and Alignment II</h2>
-        <pre><code class="js">// breakWords allows newlines to be inserted anywhere - not just at whitespaces.
->>>>>>> 5c389e69
 // This is useful for some languages like Chinese.
 
 let wrapping2 = new MultiStyleText(&quot;全局设置的&lt;blue&gt;对齐&lt;/blue&gt;属性由「默认」来&lt;big&gt;控制&lt;/big&gt;。而且不能被&lt;blue&gt;别的样式&lt;/blue&gt;所&lt;red&gt;覆盖&lt;/red&gt;。&quot;,
@@ -171,13 +121,8 @@
 	&quot;big&quot;: { fill: 0x88ff88, stroke: 0x44cc44, fontSize: &quot;36px&quot; }
 });</code></pre>
 
-<<<<<<< HEAD
 			<h2>Debug Mode</h2>
 			<pre><code class="js">MultiStyleText.debugOptions.spans.enabled = true;
-=======
-        <h2>Debug Mode</h2>
-        <pre><code class="js">MultiStyleText.debugOptions.spans.enabled = true;
->>>>>>> 5c389e69
 MultiStyleText.debugOptions.objects.enabled = true;
 
 let debug = new MultiStyleText(&quot;You can use &lt;code&gt;debug mode&lt;/code&gt; to help you figure out what your text is doing.  You can use &lt;blue&gt;global, &lt;/blue&gt;&lt;red&gt;static&lt;/red&gt; settings or &lt;no-debug&gt;override those with the &lt;code&gt;debug&lt;/code&gt; style option.&lt;/no-debug&gt;&quot;,
@@ -200,13 +145,8 @@
 	&quot;no-debug&quot;: { debug: false }
 });</code></pre>
 
-<<<<<<< HEAD
 			<h2>Interaction Events</h2>
 			<pre><code class="js">let interaction = new MultiStyleText(`If you enable &lt;link name=&quot;interaction&quot;&gt;interaction&lt;/link&gt;, you can get &lt;link name=&quot;information&quot;&gt;information&lt;/link&gt; about which &lt;link name=&quot;tag&quot;&gt;tag&lt;/link&gt; corresponded to the &lt;link name=&quot;event&quot;&gt;event&lt;/link&gt;.`,
-=======
-        <h2>Interaction Events</h2>
-        <pre><code class="js">let interaction = new MultiStyleText(`If you enable &lt;link name=&quot;interaction&quot;&gt;interaction&lt;/link&gt;, you can get &lt;link name=&quot;information&quot;&gt;information&lt;/link&gt; about which &lt;link name=&quot;tag&quot;&gt;tag&lt;/link&gt; corresponded to the &lt;link name=&quot;event&quot;&gt;event&lt;/link&gt;.`,
->>>>>>> 5c389e69
 {
 	&quot;default&quot;: {
 		fontFamily: &quot;Arial&quot;,
@@ -229,13 +169,8 @@
 	}
 });</code></pre>
 
-<<<<<<< HEAD
 			<h2>Have Fun</h2>
 			<pre><code class="js">let funStyles = {
-=======
-        <h2>Have Fun</h2>
-        <pre><code class="js">let funStyles = {
->>>>>>> 5c389e69
 	&quot;default&quot;: {
 		fontFamily: &quot;Arial&quot;,
 		fontSize: &quot;24px&quot;,
@@ -263,7 +198,6 @@
 }
 
 requestAnimationFrame(animate);</code></pre>
-<<<<<<< HEAD
 		</div>
 		<div id="pixi-container">
 			<script>
@@ -498,260 +432,4 @@
 	</main>
 </body>
 
-=======
-      </div>
-      <div id="pixi-container">
-        <script>
-          PIXI.settings.RESOLUTION = 2;
-          let renderer = PIXI.autoDetectRenderer({
-            width: 600,
-            height: 3425,
-          });
-          renderer.backgroundColor = 0x333333;
-          document.getElementById("pixi-container").appendChild(renderer.view);
-          let stage = new PIXI.Container();
-
-          // Basics
-          let text = new MultiStyleText(
-            "Let's make some <ml>multiline</ml>\nand <ms>multistyle</ms> text for\n<pixi>Pixi.js!</pixi>",
-            {
-              default: {
-                fontFamily: "Arial",
-                fontSize: "24px",
-                fill: "#cccccc",
-                align: "center",
-              },
-              ml: {
-                fontStyle: "italic",
-                fill: "#ff8888",
-              },
-              ms: {
-                fontStyle: "italic",
-                fill: "#4488ff",
-              },
-              pixi: {
-                fontSize: "64px",
-                fill: "#efefef",
-              },
-            }
-          );
-
-          text.x = 300 - text.width / 2;
-          text.y = 150;
-          stage.addChild(text);
-
-          // Tag Styles
-          let bbcode = new MultiStyleText(
-            "Let's make some [b]bold[/b]\n [color=yellow][i]multistyle[/i][/color] [size=40]bbcode[/size] [outline=purple]tags[/outline] text for \n[spacing=10]Pixi.js![/spacing]",
-            {
-              default: {
-                tagStyle: "bbcode",
-                fill: "#cccccc",
-                align: "center",
-              },
-            }
-          );
-
-          bbcode.x = 300 - bbcode.width / 2;
-          bbcode.y = 550;
-          stage.addChild(bbcode);
-
-          // Nesting Tags
-          let nested = new MultiStyleText(
-            "You can <outline>nest <b>tags <red>as <i>deeply <thicker>as <shadow>you'd <large>like</large></shadow></thicker></i></red></b></outline>",
-            {
-              default: {
-                fontFamily: "Arial",
-                fontSize: "24px",
-                fill: "#cccccc",
-              },
-              outline: { stroke: "black", strokeThickness: 2 },
-              b: { fontWeight: 700 },
-              red: { fill: "#ff8888" },
-              i: { fontStyle: "italic" },
-              thicker: { strokeThickness: 6 },
-              shadow: { dropShadow: true, dropShadowColor: "#888888" },
-              large: { fontSize: "36px" },
-            }
-          );
-
-          nested.x = 300 - nested.width / 2;
-          nested.y = 960;
-          stage.addChild(nested);
-
-          // Vertical Alignment
-          let valign = new MultiStyleText(
-            "You can use <code>valign</code> <top>to</top> <middle>control</middle> <baseline>the</baseline> <bottom>vertical</bottom> <custom1>alignment</custom1> <custom2>of</custom2> <custom3>text</custom3>.",
-            {
-              default: {
-                fontFamily: "Arial",
-                fontSize: "24px",
-                fill: "#cccccc",
-              },
-              code: {
-                fontFamily: "Inconsolata",
-                fontSize: "36px",
-                fill: "#ff8888",
-              },
-              top: { fontSize: "14px", valign: "top" },
-              middle: { fontSize: "14px", valign: "middle" },
-              bottom: { fontSize: "14px", valign: "bottom" },
-              baseline: { fontSize: "14px", valign: "baseline" },
-              custom1: { fontSize: "14px", valign: 5 },
-              custom2: { fontSize: "14px", valign: -70 },
-              custom3: { fontSize: "14px", valign: 25 },
-            }
-          );
-
-          valign.x = 300 - valign.width / 2;
-          valign.y = 1280;
-          stage.addChild(valign);
-
-          // Wrapping and Alignment
-          let wrapping = new MultiStyleText(
-            'Global word wrap and alignment properties are controlled by the "default" style, and can\'t be overridden by other styles.',
-            {
-              default: {
-                fontFamily: "Arial",
-                fontSize: "24px",
-                fill: "#cccccc",
-                wordWrap: true,
-                wordWrapWidth: 150,
-                align: "right",
-              },
-            }
-          );
-
-          wrapping.x = 550 - wrapping.width;
-          wrapping.y = 1600;
-          stage.addChild(wrapping);
-
-          // Wrapping and Alignment II
-          let wrapping2 = new MultiStyleText(
-            "全局设置的<blue>对齐</blue>属性由「默认」来<big>控制</big>。而且不能被<blue>别的样式</blue>所<red>覆盖</red>。",
-            {
-              default: {
-                fontFamily: "Arial",
-                fontSize: "16px",
-                fill: "#cccccc",
-                wordWrap: true,
-                wordWrapWidth: 250,
-                breakWords: true,
-              },
-              blue: { fill: 0x4488ff, stroke: 0x2244cc, fontSize: "24px" },
-              red: { fill: 0xff8888, stroke: 0xcc4444 },
-              big: { fill: 0x88ff88, stroke: 0x44cc44, fontSize: "36px" },
-            }
-          );
-
-          wrapping2.x = 440 - wrapping2.width;
-          wrapping2.y = 2100;
-          stage.addChild(wrapping2);
-
-          // Debug Mode
-          let debug = new MultiStyleText(
-            "You can use <code>debug mode</code> to help you figure out what your text is doing.  You can use <blue>global, </blue><red>static</red> settings or <no-debug>override those with the <code>debug</code> style option.</no-debug>",
-            {
-              default: {
-                fontFamily: "Arial",
-                fontSize: "24px",
-                fill: "#cccccc",
-                wordWrap: true,
-                wordWrapWidth: 500,
-              },
-              code: {
-                fontFamily: "Inconsolata",
-                fontSize: "36px",
-                fill: "#ff8888",
-              },
-              blue: { fill: 0x4488ff, stroke: 0x2244cc },
-              red: { fill: 0xff8888, stroke: 0xcc4444 },
-              "no-debug": { debug: false },
-            }
-          );
-
-          MultiStyleText.debugOptions.spans.enabled = true;
-          MultiStyleText.debugOptions.objects.enabled = true;
-
-          debug.x = 300 - debug.width / 2;
-          debug.y = 2400;
-          stage.addChild(debug);
-
-          MultiStyleText.debugOptions.spans.enabled = false;
-          MultiStyleText.debugOptions.objects.enabled = false;
-
-          // Interaction Events
-          let interaction = new MultiStyleText(
-            `If you enable <link name="interaction">interaction</link>, you can get <link name="information">information</link> about which <link name="tag">tag</link> corresponded to the <link name="event">event</link>.`,
-            {
-              default: {
-                fontFamily: "Arial",
-                fontSize: "24px",
-                fill: "#cccccc",
-                wordWrap: true,
-                wordWrapWidth: 500,
-              },
-              link: {
-                fill: 0x4488ff,
-                fontStyle: "italic",
-              },
-            }
-          );
-
-          interaction.x = 300 - interaction.width / 2;
-          interaction.y = 2800;
-          stage.addChild(interaction);
-
-          interaction.interactive = true;
-          interaction.on("pointerdown", e => {
-            if (e.targetTag !== undefined && e.targetTag.name === "link") {
-              alert(
-                `You clicked on the link for "${e.targetTag.properties.name}"!`
-              );
-            }
-          });
-
-          // Have Fun
-          let funStyles = {
-            default: {
-              fontFamily: "Arial",
-              fontSize: "24px",
-              fill: "#cccccc",
-              strokeThickness: 1,
-              stroke: "#aaaaaa",
-              dropShadow: true,
-              dropShadowBlur: 10,
-              dropShadowDistance: 8,
-              dropShadowAngle: 0,
-            },
-            blue: { fill: 0x4488ff, stroke: 0x2244cc },
-            red: { fill: 0xff8888, stroke: 0xcc4444 },
-          };
-
-          let fun = new MultiStyleText(
-            "Now have fun making some <blue>beautiful</blue> <red>multistyle</red> text!",
-            funStyles
-          );
-
-          fun.x = 300 - fun.width / 2;
-          fun.y = 3250;
-          stage.addChild(fun);
-
-          // Animate
-          function animate() {
-            requestAnimationFrame(animate);
-            renderer.render(stage);
-
-            funStyles.default.dropShadowAngle += 0.02;
-            funStyles.default.dropShadowBlur =
-              Math.sin(funStyles.default.dropShadowAngle + Math.PI / 4) * 5 + 5;
-            fun.styles = funStyles;
-          }
-
-          requestAnimationFrame(animate);
-        </script>
-      </div>
-    </main>
-  </body>
->>>>>>> 5c389e69
 </html>