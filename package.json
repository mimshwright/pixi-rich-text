{
  "name": "pixi-tagged-text",
  "version": "2.1.2",
  "description": "TaggedText for pixi.js",
  "author": "Mims Wright, JT Smith, tleunen",
  "license": "MIT",
  "repository": {
    "type": "git",
    "url": "git://github.com/mimshwright/pixi-tagged-text.git"
  },
  "bugs": {
    "url": "https://github.com/mimshwright/pixi-tagged-text/issues"
  },
  "homepage": "https://github.com/mimshwright/pixi-tagged-text",
  "source": "src/index.ts",
  "main": "dist/pixi-tagged-text.js",
  "umd:main": "dist/pixi-tagged-text.umd.js",
  "module": "dist/pixi-tagged-text.m.js",
  "types": "dist/pixi-tagged-text.d.ts",
  "files": [
    "dist"
  ],
  "keywords": [
    "pixi",
    "pixi.js",
    "text",
    "multistyle",
    "multi style",
    "style",
    "canvas",
    "webgl",
    "graphics",
    "render",
    "2d"
  ],
  "peerDependencies": {
<<<<<<< HEAD
    "pixi.js": "^6.0.4"
=======
    "pixi.js": "^5.3.9"
>>>>>>> 2b103d2b
  },
  "devDependencies": {
    "@types/jest": "^26.0.23",
    "@typescript-eslint/eslint-plugin": "^4.23.0",
    "@typescript-eslint/parser": "^4.22.1",
    "argos-cli": "0.3.3",
    "canvas": "^2.7.0",
    "eslint": "^7.26.0",
    "eslint-config-prettier": "^8.3.0",
    "eslint-plugin-prettier": "^3.4.0",
    "fs-extra": "^10.0.0",
    "http-server": "^0.12.3",
    "husky": "^6.0.0",
    "install-peers-cli": "^2.2.0",
    "jest": "^26.6.3",
    "microbundle": "^0.13.0",
    "opener": "^1.5.1",
    "prettier": "^2.3.0",
    "standard-version": "^9.3.0",
    "ts-jest": "^26.5.6",
    "typescript": "^4.2.4"
  },
  "scripts": {
    "demo": "npm run build && http-server . --port 8080 && opener http://localhost:8080/demo/index.html",
    "dev": "microbundle watch --name TaggedText --globals 'pixi.js'=PIXI",
    "build": "microbundle --name TaggedText --globals 'pixi.js'=PIXI",
    "prepublishOnly": "npm run build",
    "release": "standard-version",
    "test": "jest",
    "test:watch": "test --watch",
    "prettier": "prettier -l ./**/*.{ts,js,json,html,css,md}",
    "prettier:fix": "npm run prettier --write",
    "eslint": "eslint ./src/**/*.ts",
    "lint": "npm run prettier && npm run eslint",
    "prepare": "install-peers && husky install",
    "pre-commit": "npm run lint && npm run test"
  },
  "dependencies": {}
}<|MERGE_RESOLUTION|>--- conflicted
+++ resolved
@@ -34,11 +34,7 @@
     "2d"
   ],
   "peerDependencies": {
-<<<<<<< HEAD
     "pixi.js": "^6.0.4"
-=======
-    "pixi.js": "^5.3.9"
->>>>>>> 2b103d2b
   },
   "devDependencies": {
     "@types/jest": "^26.0.23",
