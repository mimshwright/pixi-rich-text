{
  "name": "pixi-rich-text",
  "version": "1.0.0",
  "description": "Multi-Style Text for pixi.js",
  "author": "Mims Wright, JT Smith",
  "license": "MIT",
  "repository": {
    "type": "git",
    "url": "git://github.com/plainblack/pixi-multistyle-text.git"
  },
  "bugs": {
    "url": "https://github.com/plainblack/pixi-multistyle-text/issues"
  },
  "homepage": "https://github.com/plainblack/pixi-multistyle-text",
  "source": "src/index.ts",
  "main": "dist/pixi-rich-text.js",
  "umd:main": "dist/pixi-rich-text.umd.js",
  "module": "dist/pixi-rich-text.m.js",
  "types": "dist/pixi-rich-text.d.ts",
  "files": [
    "dist"
  ],
  "keywords": [
    "pixi",
    "pixi.js",
    "text",
    "multistyle",
    "multi style",
    "style",
    "canvas",
    "webgl",
    "graphics",
    "render",
    "2d"
  ],
  "peerDependencies": {
    "pixi.js": "^5.3"
  },
  "devDependencies": {
<<<<<<< HEAD
    "@types/jest": "^26.0.20",
    "@typescript-eslint/eslint-plugin": "^4.16.1",
    "@typescript-eslint/parser": "^4.16.1",
    "argos-cli": "0.3.3",
    "canvas": "^2.7.0",
    "eslint": "^7.21.0",
    "eslint-config-prettier": "^8.1.0",
    "eslint-plugin-prettier": "^3.3.1",
    "fs-extra": "^9.1.0",
    "http-server": "^0.12.3",
    "husky": "^5.1.3",
    "install-peers-cli": "^2.2.0",
    "jest": "^26.6.3",
=======
    "@types/pixi.js": "^5.0.0",
    "@typescript-eslint/eslint-plugin": "^4.19.0",
    "@typescript-eslint/parser": "^4.19.0",
    "argos-cli": "0.3.3",
    "eslint": "^7.22.0",
    "eslint-config-prettier": "^8.1.0",
    "eslint-plugin-prettier": "^3.3.1",
    "fs-extra": "^9.1.0",
    "happo": "^5.0.0",
    "happo-target-firefox": "^5.1.2",
    "husky": "^5.2.0",
    "lint-staged": ">=10",
>>>>>>> b0a83e4f
    "microbundle": "^0.13.0",
    "opener": "^1.5.1",
    "prettier": "^2.2.1",
    "standard-version": "^9.1.1",
    "ts-jest": "^26.5.3",
    "typescript": "^4.2.3"
  },
  "scripts": {
    "demo": "npm run build && http-server . & opener http://localhost:8080/demo/index.html",
    "dev": "microbundle watch --name RichText --globals 'pixi.js'=PIXI",
    "build": "microbundle --name RichText --globals 'pixi.js'=PIXI",
    "prepublishOnly": "npm run build",
    "release": "standard-version",
    "test": "jest",
    "test:watch": "test --watch",
    "prettier": "prettier -l ./**/*.{ts,js,json,html,css,md}",
    "prettier:fix": "npm run prettier --write",
    "eslint": "eslint ./src/**/*.ts",
    "lint": "npm run prettier && npm run eslint",
    "prepare": "install-peers && husky install",
    "pre-commit": "npm run lint && npm run test"
  }
}<|MERGE_RESOLUTION|>--- conflicted
+++ resolved
@@ -34,37 +34,22 @@
     "2d"
   ],
   "peerDependencies": {
-    "pixi.js": "^5.3"
+    "pixi.js": "^5.3.8"
   },
   "devDependencies": {
-<<<<<<< HEAD
     "@types/jest": "^26.0.20",
-    "@typescript-eslint/eslint-plugin": "^4.16.1",
-    "@typescript-eslint/parser": "^4.16.1",
+    "@typescript-eslint/eslint-plugin": "^4.19.0",
+    "@typescript-eslint/parser": "^4.19.0",
     "argos-cli": "0.3.3",
     "canvas": "^2.7.0",
-    "eslint": "^7.21.0",
+    "eslint": "^7.22.0",
     "eslint-config-prettier": "^8.1.0",
     "eslint-plugin-prettier": "^3.3.1",
     "fs-extra": "^9.1.0",
     "http-server": "^0.12.3",
-    "husky": "^5.1.3",
+    "husky": "^5.2.0",
     "install-peers-cli": "^2.2.0",
     "jest": "^26.6.3",
-=======
-    "@types/pixi.js": "^5.0.0",
-    "@typescript-eslint/eslint-plugin": "^4.19.0",
-    "@typescript-eslint/parser": "^4.19.0",
-    "argos-cli": "0.3.3",
-    "eslint": "^7.22.0",
-    "eslint-config-prettier": "^8.1.0",
-    "eslint-plugin-prettier": "^3.3.1",
-    "fs-extra": "^9.1.0",
-    "happo": "^5.0.0",
-    "happo-target-firefox": "^5.1.2",
-    "husky": "^5.2.0",
-    "lint-staged": ">=10",
->>>>>>> b0a83e4f
     "microbundle": "^0.13.0",
     "opener": "^1.5.1",
     "prettier": "^2.2.1",
