{
  "name": "pixi-rich-text",
  "version": "2.0.0-beta.7",
  "description": "RichText for pixi.js",
  "author": "Mims Wright, JT Smith, tleunen",
  "license": "MIT",
  "repository": {
    "type": "git",
    "url": "git://github.com/mimshwright/pixi-richt-text.git"
  },
  "bugs": {
    "url": "https://github.com/mimshwright/pixi-rich-text/issues"
  },
  "homepage": "https://github.com/mimshwright/pixi-rich-text",
  "source": "src/index.ts",
  "main": "dist/pixi-rich-text.js",
  "umd:main": "dist/pixi-rich-text.umd.js",
  "module": "dist/pixi-rich-text.m.js",
  "types": "dist/pixi-rich-text.d.ts",
  "files": [
    "dist"
  ],
  "keywords": [
    "pixi",
    "pixi.js",
    "text",
    "multistyle",
    "multi style",
    "style",
    "canvas",
    "webgl",
    "graphics",
    "render",
    "2d"
  ],
  "peerDependencies": {
    "pixi.js": "^5.3.8"
  },
  "devDependencies": {
<<<<<<< HEAD
    "@types/jest": "^26.0.22",
    "@typescript-eslint/eslint-plugin": "^4.22.1",
    "@typescript-eslint/parser": "^4.22.0",
=======
    "@types/jest": "^26.0.23",
    "@typescript-eslint/eslint-plugin": "^4.22.0",
    "@typescript-eslint/parser": "^4.22.1",
>>>>>>> ac611c4a
    "argos-cli": "0.3.3",
    "canvas": "^2.7.0",
    "eslint": "^7.24.0",
    "eslint-plugin-prettier": "^3.4.0",
    "eslint-config-prettier": "^8.2.0",
    "fs-extra": "^9.1.0",
    "http-server": "^0.12.3",
    "husky": "^6.0.0",
    "install-peers-cli": "^2.2.0",
    "jest": "^26.6.3",
    "microbundle": "^0.13.0",
    "opener": "^1.5.1",
    "prettier": "^2.3.0",
    "standard-version": "^9.2.0",
    "ts-jest": "^26.5.5",
    "typescript": "^4.2.4"
  },
  "scripts": {
    "demo": "npm run build && http-server . --port 8080 && opener http://localhost:8080/demo/index.html",
    "dev": "microbundle watch --name RichText --globals 'pixi.js'=PIXI",
    "build": "microbundle --name RichText --globals 'pixi.js'=PIXI",
    "prepublishOnly": "npm run build",
    "release": "standard-version",
    "test": "jest",
    "test:watch": "test --watch",
    "prettier": "prettier -l ./**/*.{ts,js,json,html,css,md}",
    "prettier:fix": "npm run prettier --write",
    "eslint": "eslint ./src/**/*.ts",
    "lint": "npm run prettier && npm run eslint",
    "prepare": "install-peers && husky install",
    "pre-commit": "npm run lint && npm run test"
  }
}<|MERGE_RESOLUTION|>--- conflicted
+++ resolved
@@ -37,15 +37,9 @@
     "pixi.js": "^5.3.8"
   },
   "devDependencies": {
-<<<<<<< HEAD
-    "@types/jest": "^26.0.22",
     "@typescript-eslint/eslint-plugin": "^4.22.1",
-    "@typescript-eslint/parser": "^4.22.0",
-=======
     "@types/jest": "^26.0.23",
-    "@typescript-eslint/eslint-plugin": "^4.22.0",
     "@typescript-eslint/parser": "^4.22.1",
->>>>>>> ac611c4a
     "argos-cli": "0.3.3",
     "canvas": "^2.7.0",
     "eslint": "^7.24.0",
