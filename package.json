{
  "name": "pixi-tagged-text",
  "version": "2.3.3",
  "description": "TaggedText for pixi.js",
  "author": "Mims Wright, JT Smith, tleunen",
  "license": "MIT",
  "repository": {
    "type": "git",
    "url": "git://github.com/mimshwright/pixi-tagged-text.git"
  },
  "bugs": {
    "url": "https://github.com/mimshwright/pixi-tagged-text/issues"
  },
  "homepage": "https://github.com/mimshwright/pixi-tagged-text",
  "source": "./src/index.ts",
  "main": "./dist/pixi-tagged-text.js",
  "umd:main": "./dist/pixi-tagged-text.umd.js",
  "module": "./dist/pixi-tagged-text.m.js",
  "exports": "./dist/pixi-tagged-text.modern.js",
  "types": "./dist/index.d.ts",
  "files": [
    "dist"
  ],
  "keywords": [
    "pixi",
    "pixi.js",
    "text",
    "multistyle",
    "multi style",
    "style",
    "canvas",
    "webgl",
    "graphics",
    "render",
    "2d"
  ],
  "peerDependencies": {
    "pixi.js": "^5.3.9"
  },
  "dependencies": {
    "emoji-regex": "9.2.2"
  },
  "devDependencies": {
    "@types/emoji-regex": "^8.0.0",
    "@types/jest": "^27.0.2",
    "@typescript-eslint/eslint-plugin": "^4.23.0",
    "@typescript-eslint/parser": "^4.22.1",
    "ansi-regex": "^5.0.1",
    "argos-cli": "0.3.3",
    "canvas": "^2.8.0",
    "eslint": "^7.26.0",
    "eslint-config-prettier": "^8.3.0",
    "eslint-plugin-prettier": "^4.0.0",
    "fs-extra": "^10.0.0",
    "http-server": "^14.0.0",
    "husky": "^7.0.0",
    "install-peers-cli": "^2.2.0",
    "jest": "^26.6.3",
    "jsdom": "^18.0.0",
    "microbundle": "^0.14.1",
<<<<<<< HEAD
=======
    "nth-check": "^2.0.1",
>>>>>>> 7f2d070b
    "opener": "^1.5.1",
    "prettier": "^2.3.0",
    "set-value": "^4.0.1",
    "standard-version": "^9.3.0",
    "ts-jest": "^26.5.6",
    "typescript": "^4.2.4"
  },
  "scripts": {
    "demo": "npm run build && http-server . --port 8080 && opener http://localhost:8080/demo/index.html",
    "dev": "microbundle watch -f umd --name TaggedText --external 'pixi.js' --globals 'pixi.js'=PIXI",
    "build": "microbundle --name TaggedText --external 'pixi.js' --globals  'pixi.js'=PIXI",
    "prepublishOnly": "npm run build",
    "release": "standard-version",
    "test": "jest",
    "test:watch": "test --watch",
    "prettier": "prettier -l ./**/*.{ts,js,json,html,css,md}",
    "prettier:fix": "npm run prettier --write",
    "eslint": "eslint ./src/**/*.ts",
    "lint": "npm run prettier && npm run eslint",
    "prepare": "install-peers && husky install",
    "pre-commit": "npm run lint && npm run test"
  }
}<|MERGE_RESOLUTION|>--- conflicted
+++ resolved
@@ -58,10 +58,7 @@
     "jest": "^26.6.3",
     "jsdom": "^18.0.0",
     "microbundle": "^0.14.1",
-<<<<<<< HEAD
-=======
     "nth-check": "^2.0.1",
->>>>>>> 7f2d070b
     "opener": "^1.5.1",
     "prettier": "^2.3.0",
     "set-value": "^4.0.1",
