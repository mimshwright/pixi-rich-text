--- conflicted
+++ resolved
@@ -57,11 +57,8 @@
 
 export type TextStyleSet = Record<string, TextStyleExtended>;
 
-<<<<<<< HEAD
-=======
 ///// TAG PARSING
 
->>>>>>> 6e534fb0
 export type AttributesList = Record<string, unknown>;
 export interface TagWithAttributes {
   tagName: string;
